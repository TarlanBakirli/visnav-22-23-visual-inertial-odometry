/**
BSD 3-Clause License

Copyright (c) 2018, Vladyslav Usenko and Nikolaus Demmel.
All rights reserved.

Redistribution and use in source and binary forms, with or without
modification, are permitted provided that the following conditions are met:

* Redistributions of source code must retain the above copyright notice, this
  list of conditions and the following disclaimer.

* Redistributions in binary form must reproduce the above copyright notice,
  this list of conditions and the following disclaimer in the documentation
  and/or other materials provided with the distribution.

* Neither the name of the copyright holder nor the names of its
  contributors may be used to endorse or promote products derived from
  this software without specific prior written permission.

THIS SOFTWARE IS PROVIDED BY THE COPYRIGHT HOLDERS AND CONTRIBUTORS "AS IS"
AND ANY EXPRESS OR IMPLIED WARRANTIES, INCLUDING, BUT NOT LIMITED TO, THE
IMPLIED WARRANTIES OF MERCHANTABILITY AND FITNESS FOR A PARTICULAR PURPOSE ARE
DISCLAIMED. IN NO EVENT SHALL THE COPYRIGHT HOLDER OR CONTRIBUTORS BE LIABLE
FOR ANY DIRECT, INDIRECT, INCIDENTAL, SPECIAL, EXEMPLARY, OR CONSEQUENTIAL
DAMAGES (INCLUDING, BUT NOT LIMITED TO, PROCUREMENT OF SUBSTITUTE GOODS OR
SERVICES; LOSS OF USE, DATA, OR PROFITS; OR BUSINESS INTERRUPTION) HOWEVER
CAUSED AND ON ANY THEORY OF LIABILITY, WHETHER IN CONTRACT, STRICT LIABILITY,
OR TORT (INCLUDING NEGLIGENCE OR OTHERWISE) ARISING IN ANY WAY OUT OF THE USE
OF THIS SOFTWARE, EVEN IF ADVISED OF THE POSSIBILITY OF SUCH DAMAGE.
*/

#pragma once

#include <set>

#include <visnav/common_types.h>
#include <visnav/imu_types.h>

#include <visnav/calibration.h>

#include <opengv/absolute_pose/CentralAbsoluteAdapter.hpp>
#include <opengv/absolute_pose/methods.hpp>
#include <opengv/relative_pose/CentralRelativeAdapter.hpp>
#include <opengv/sac/Ransac.hpp>
#include <opengv/sac_problems/absolute_pose/AbsolutePoseSacProblem.hpp>
#include <opengv/triangulation/methods.hpp>

#include <basalt/imu/imu_types.h>
#include <basalt/imu/preintegration.h>

namespace visnav {

void project_landmarks(
    const Sophus::SE3d& current_pose,
    const std::shared_ptr<AbstractCamera<double>>& cam,
    const Landmarks& landmarks, const double cam_z_threshold,
    std::vector<Eigen::Vector2d, Eigen::aligned_allocator<Eigen::Vector2d>>&
        projected_points,
    std::vector<TrackId>& projected_track_ids) {
  projected_points.clear();
  projected_track_ids.clear();

  // TODO SHEET 5: project landmarks to the image plane using the current
  // locations of the cameras. Put 2d coordinates of the projected points into
  // projected_points and the corresponding id of the landmark into
  // projected_track_ids.
  for (const auto& landmark : landmarks) {
    Eigen::Vector3d p_3d = current_pose.inverse() * landmark.second.p;
    if (p_3d(2) >= cam_z_threshold) {
      Eigen::Vector2d p_2d = cam->project(p_3d);
      if (p_2d(0) >= 0 && p_2d(1) >= 0 && p_2d(0) <= cam->width() &&
          p_2d(1) <= cam->height()) {
        projected_points.push_back(p_2d);
        projected_track_ids.push_back(landmark.first);
      }
    }
  }
}

void find_matches_landmarks(
    const KeypointsData& kdl, const Landmarks& landmarks,
    const Corners& feature_corners,
    const std::vector<Eigen::Vector2d,
                      Eigen::aligned_allocator<Eigen::Vector2d>>&
        projected_points,
    const std::vector<TrackId>& projected_track_ids,
    const double match_max_dist_2d, const int feature_match_threshold,
    const double feature_match_dist_2_best, LandmarkMatchData& md) {
  md.matches.clear();

  // TODO SHEET 5: Find the matches between projected landmarks and detected
  // keypoints in the current frame. For every detected keypoint search for
  // matches inside a circle with radius match_max_dist_2d around the point
  // location. For every landmark the distance is the minimal distance between
  // the descriptor of the current point and descriptors of all observations of
  // the landmarks. The feature_match_threshold and feature_match_dist_2_best
  // should be used to filter outliers the same way as in exercise 3. You should
  // fill md.matches with <featureId,trackId> pairs for the successful matches
  // that pass all tests.

  for (size_t featureId = 0; featureId < kdl.corners.size(); featureId++) {
    int dist;
    int smallest_dist = 256;
    int second_smallest_dist = 256;
    TrackId selected_track_id;
    for (size_t i = 0; i < projected_points.size(); i++) {
      if ((kdl.corners[featureId] - projected_points[i]).norm() <=
          match_max_dist_2d) {
        TrackId track_id = projected_track_ids[i];
        int landmark_dist = 256;
        for (const auto& obs : landmarks.at(track_id).obs) {
          dist =
              (kdl.corner_descriptors[featureId] ^
               feature_corners.at(obs.first).corner_descriptors.at(obs.second))
                  .count();
          if (dist < landmark_dist) {
            landmark_dist = dist;
          }
        }
        if (landmark_dist <= smallest_dist) {
          second_smallest_dist = smallest_dist;
          smallest_dist = landmark_dist;
          selected_track_id = track_id;
        } else if (landmark_dist < second_smallest_dist) {
          second_smallest_dist = landmark_dist;
        }
      }
    }
    if (second_smallest_dist >= smallest_dist * feature_match_dist_2_best &&
        smallest_dist < feature_match_threshold) {
      md.matches.push_back(std::make_pair(featureId, selected_track_id));
    }
  }
}

void localize_camera(const Sophus::SE3d& current_pose,
                     const std::shared_ptr<AbstractCamera<double>>& cam,
                     const KeypointsData& kdl, const Landmarks& landmarks,
                     const double reprojection_error_pnp_inlier_threshold_pixel,
                     LandmarkMatchData& md) {
  md.inliers.clear();

  // default to previous pose if not enough inliers
  md.T_w_c = current_pose;

  if (md.matches.size() < 4) {
    return;
  }

  // TODO SHEET 5: Find the pose (md.T_w_c) and the inliers (md.inliers) using
  // the landmark to keypoints matches and PnP. This should be similar to the
  // localize_camera in exercise 4 but in this exercise we don't explicitly
  // have tracks.
  opengv::bearingVectors_t bearingVectors;
  opengv::points_t points;

  for (const auto& match : md.matches) {
    const Eigen::Vector2d p_2d = kdl.corners[match.first];
    bearingVectors.push_back(cam->unproject(p_2d).normalized());
    points.push_back(landmarks.at(match.second).p);
  }

  // create the central adapter
  opengv::absolute_pose::CentralAbsoluteAdapter adapter(bearingVectors, points);
  // create a Ransac object
  opengv::sac::Ransac<
      opengv::sac_problems::absolute_pose::AbsolutePoseSacProblem>
      ransac;
  // create an AbsolutePoseSacProblem
  // (algorithm is selectable: KNEIP, GAO, or EPNP)
  std::shared_ptr<opengv::sac_problems::absolute_pose::AbsolutePoseSacProblem>
      absposeproblem_ptr(
          new opengv::sac_problems::absolute_pose::AbsolutePoseSacProblem(
              adapter, opengv::sac_problems::absolute_pose::
                           AbsolutePoseSacProblem::KNEIP));
  // run ransac
  ransac.sac_model_ = absposeproblem_ptr;
  ransac.threshold_ =
      1.0 - cos(atan(reprojection_error_pnp_inlier_threshold_pixel / 500.0));
  ransac.computeModel();
  // get the result
  opengv::transformation_t best_transformation = ransac.model_coefficients_;

  // non-linear optimization (using all correspondences)
  adapter.setR(best_transformation.topLeftCorner(3, 3));
  adapter.sett(best_transformation.topRightCorner(3, 1).normalized());
  opengv::transformation_t nonlinear_transformation =
      opengv::absolute_pose::optimize_nonlinear(adapter, ransac.inliers_);

  ransac.sac_model_->selectWithinDistance(nonlinear_transformation,
                                          ransac.threshold_, ransac.inliers_);

  for (const auto& inlier : ransac.inliers_)
    md.inliers.push_back(md.matches[inlier]);
  md.T_w_c = Sophus::SE3d(nonlinear_transformation.topLeftCorner(3, 3),
                          nonlinear_transformation.topRightCorner(3, 1));
}

void add_new_landmarks(const FrameCamId fcidl, const FrameCamId fcidr,
                       const KeypointsData& kdl, const KeypointsData& kdr,
                       const Calibration& calib_cam, const MatchData& md_stereo,
                       const LandmarkMatchData& md, Landmarks& landmarks,
                       TrackId& next_landmark_id) {
  // input should be stereo pair
  assert(fcidl.cam_id == 0);
  assert(fcidr.cam_id == 1);

  const Sophus::SE3d T_0_1 = calib_cam.T_i_c[0].inverse() * calib_cam.T_i_c[1];
  const Eigen::Vector3d t_0_1 = T_0_1.translation();
  const Eigen::Matrix3d R_0_1 = T_0_1.rotationMatrix();

  // TODO SHEET 5: Add new landmarks and observations. Here md_stereo contains
  // stereo matches for the current frame and md contains feature to landmark
  // matches for the left camera (camera 0). For all inlier feature to
  // landmark matches add the observations to the existing landmarks. If the
  // left camera's feature appears also in md_stereo.inliers, then add both
  // observations. For all inlier stereo observations that were not added to
  // the existing landmarks, triangulate and add new landmarks. Here
  // next_landmark_id is a running index of the landmarks, so after adding a
  // new landmark you should always increase next_landmark_id by 1.

  for (const auto& md_inlier : md.inliers) {
    landmarks[md_inlier.second].obs[fcidl] = md_inlier.first;
    for (const auto& stereo_inlier : md_stereo.inliers) {
      if (md_inlier.first == stereo_inlier.first)
        landmarks[md_inlier.second].obs[fcidr] = stereo_inlier.second;
    }
  }

  // if exists in landmards
  for (const auto& stereo_inlier : md_stereo.inliers) {
    bool flag = 0;
    for (const auto& md_inlier : md.inliers) {
      if (md_inlier.first == stereo_inlier.first) {
        flag = 1;
      }
    }
    if (!flag) {
      opengv::bearingVectors_t bearingVectors1, bearingVectors2;
      bearingVectors1.push_back(calib_cam.intrinsics[fcidl.cam_id]->unproject(
          kdl.corners[stereo_inlier.first]));
      bearingVectors2.push_back(calib_cam.intrinsics[fcidr.cam_id]->unproject(
          kdr.corners[stereo_inlier.second]));
      opengv::relative_pose::CentralRelativeAdapter adapter(
          bearingVectors1, bearingVectors2, t_0_1, R_0_1);
      landmarks[next_landmark_id].p =
          md.T_w_c * opengv::triangulation::triangulate(adapter, 0);
      landmarks[next_landmark_id].obs.emplace(fcidl, stereo_inlier.first);
      landmarks[next_landmark_id].obs.emplace(fcidr, stereo_inlier.second);
      next_landmark_id++;
    }
  }
}

void remove_old_keyframes(const FrameCamId fcidl, const int max_num_kfs,
                          Cameras& cameras, Landmarks& landmarks,
                          Landmarks& old_landmarks,
                          std::set<FrameId>& kf_frames) {
  kf_frames.emplace(fcidl.frame_id);

  // TODO SHEET 5: Remove old cameras and observations if the number of
  // keyframe pairs (left and right image is a pair) is larger than
  // max_num_kfs. The ids of all the keyframes that are currently in the
  // optimization should be stored in kf_frames. Removed keyframes should be
  // removed from cameras and landmarks with no left observations should be
  // moved to old_landmarks.

  while (kf_frames.size() > size_t(max_num_kfs)) {
    FrameCamId old_fcidl = FrameCamId(*kf_frames.begin(), 0);
    FrameCamId old_fcidr = FrameCamId(*kf_frames.begin(), 1);
    cameras.erase(old_fcidl);
    cameras.erase(old_fcidr);
    std::vector<TrackId> track_ids;
    for (auto& landmark : landmarks) {
      landmark.second.obs.erase(old_fcidl);
      landmark.second.obs.erase(old_fcidr);
      if (landmark.second.obs.size() == 0) {
        TrackId track_id = landmark.first;
        old_landmarks[track_id] = landmarks[track_id];
        track_ids.push_back(track_id);
      }
    }
    for (const auto& track_id : track_ids) landmarks.erase(track_id);
    kf_frames.erase(kf_frames.begin());
  }
}

<<<<<<< HEAD
void integrate_imu(const Calibration& calib_cam,
                   std::vector<basalt::ImuData<double>>& imu_measurements,
                   std::vector<Timestamp>& timestamps,
                   FRAME_STATE& frame_states, int current_frame) {
  // static const double accel_std_dev = 0.23;
  // static const double gyro_std_dev = 0.0027;
  typename basalt::IntegratedImuMeasurement<double>::Ptr meas;
  static const Eigen::Vector3d G(0, 0, -9.81);

  Eigen::Vector3d accel_cov, gyro_cov;
  // accel_cov.setConstant(accel_std_dev * accel_std_dev);
  // gyro_cov.setConstant(gyro_std_dev * gyro_std_dev);
  accel_cov.setConstant(0);
  gyro_cov.setConstant(0);

  std::cout << "current_frame is " << current_frame << std::endl;

  Timestamp curr_t_ns, last_t_ns;
  curr_t_ns = timestamps[current_frame];
  last_t_ns = timestamps[current_frame - 1];
  meas.reset(new basalt::IntegratedImuMeasurement<double>(
      last_t_ns, frame_states[current_frame - 1].bias_gyro,
      frame_states[current_frame - 1].bias_accel));

  std::cout << "last_t_ns: " << last_t_ns << std::endl;
  std::cout << "curr_t_ns: " << curr_t_ns << std::endl;

  // replace these
  for (auto& imudata : imu_measurements) {
    if (imudata.t_ns > last_t_ns && imudata.t_ns <= curr_t_ns) {
      imudata.accel = calib_cam.calib_accel_bias.getCalibrated(imudata.accel);
      imudata.gyro = calib_cam.calib_gyro_bias.getCalibrated(imudata.gyro);

      // check what is delta_state_ before calling integrate
      // std::cout << "data timestamp: " << imudata.t_ns << std::endl;
      // std::cout << "before delta state velocity "
      //           << meas->getDeltaState().vel_w_i << std::endl;
      // std::cout << "before delta state T_w_i matrix "
      //           << meas->getDeltaState().T_w_i.so3().matrix() << std::endl;

      std::cout << "-------Starting here-------" << std::endl;

      meas->integrate(imudata, accel_cov, gyro_cov);

      // check what is delta_state_ after calling integrate
      // std::cout << "data timestamp: " << imudata.t_ns << std::endl;
      // std::cout << "after delta state velocity "
      //           << meas->getDeltaState().vel_w_i << std::endl;
      // std::cout << "after delta state T_w_i matrix "
      //           << meas->getDeltaState().T_w_i.so3().matrix() << std::endl;
      std::cout << "-------Ending here-------" << std::endl;
=======
void remove_old_keyframes_with_IMU(const FrameCamId fcidl,
                                   const int max_num_kfs, Cameras& cameras,
                                   Landmarks& landmarks,
                                   Landmarks& old_landmarks,
                                   std::set<FrameId>& kf_frames) {
  kf_frames.emplace(fcidl.frame_id);

  while (kf_frames.size() > size_t(max_num_kfs)) {
    FrameCamId old_fcidl = FrameCamId(*kf_frames.begin(), 0);
    FrameCamId old_fcidr = FrameCamId(*kf_frames.begin(), 1);
    cameras.erase(old_fcidl);
    cameras.erase(old_fcidr);
    std::vector<TrackId> track_ids;
    for (auto& landmark : landmarks) {
      landmark.second.obs.erase(old_fcidl);
      landmark.second.obs.erase(old_fcidr);
      if (landmark.second.obs.size() == 0) {
        TrackId track_id = landmark.first;
        old_landmarks[track_id] = landmarks[track_id];
        track_ids.push_back(track_id);
      }
>>>>>>> 3580b405
    }
    for (const auto& track_id : track_ids) landmarks.erase(track_id);
    kf_frames.erase(kf_frames.begin());
  }
<<<<<<< HEAD
  // FRAME_STATE frame_states;
  // std::cout << "prev_frame velocity before predictState:\n"
  //           << frame_states[current_frame - 1].getState().vel_w_i << std::endl;
  // std::cout << "curr_frame velocity before predictState:\n"
  //           << frame_states[current_frame].getState().vel_w_i << std::endl;

  basalt::PoseVelBiasState<double> state1 = frame_states[current_frame-1];
  meas->predictState(frame_states[current_frame - 1], G, state1);

  // std::cout << "get start time " << meas->get_start_t_ns() << std::endl;

  frame_states[current_frame] = state1;

  std::cout << "after setting:\n" << frame_states[current_frame].bias_accel << std::endl;

  // std::cout << "integrated rotation "
  //           << frame_states[current_frame].getState().T_w_i.so3().matrix() << std::endl;
  std::cout << "integrated translation "
            << frame_states[current_frame].T_w_i.translation() << std::endl;
  std::cout << "integrated velocity " << frame_states[current_frame].vel_w_i
            << std::endl;
  std::cout << "------------------------------" << std::endl;
}

=======
}

>>>>>>> 3580b405
// initialize the ba and bg
// (scale can be achieved from binocular, gravity is considered to be -9.81(z),
// velocity is considered to be 0)
// Only initialize for a few initial frames
// input t_ns: the first t
void initialize(int current_frame,
                std::vector<basalt::ImuData<double>> imu_measurements,
                const Calibration& calib_cam, std::vector<Timestamp> timestamps,
<<<<<<< HEAD
                IMU_MEAS& imu_meas_map, FRAME_STATE& frame_states) {
  frame_states.clear();
  basalt::ImuData<double> data = imu_measurements.front();
  auto data_iter = imu_measurements.begin();
  // int64_t t_ns = data.t_ns;
  int64_t t_ns_init = timestamps.front();
  auto t_ns_iter = timestamps.begin();

  while ((*data_iter).t_ns < t_ns_init) {
    (*data_iter).accel =
        calib_cam.calib_accel_bias.getCalibrated((*data_iter).accel);
    (*data_iter).gyro =
        calib_cam.calib_gyro_bias.getCalibrated((*data_iter).gyro);
    data_iter++;
=======
                IMU_MEAS imu_meas, FRAME_STATE& frame_states) {
  imu_meas.clear();
  frame_states.clear();

  auto data = imu_measurements.begin();

  Eigen::Vector3d bg = Eigen::Vector3d::Zero();
  Eigen::Vector3d ba = Eigen::Vector3d::Zero();

  while (data->t_ns < timestamps[current_frame]) {
    data->accel = calib_cam.calib_accel_bias.getCalibrated(data->accel);
    data->gyro = calib_cam.calib_gyro_bias.getCalibrated(data->gyro);
    data++;
>>>>>>> 3580b405
  }

  // Need to calibrate imudata of timestamp which is equal to current_frame timestamp
  (*data_iter).accel =
        calib_cam.calib_accel_bias.getCalibrated((*data_iter).accel);
    (*data_iter).gyro =
        calib_cam.calib_gyro_bias.getCalibrated((*data_iter).gyro);

  using Vec3 = Eigen::Matrix<double, 3, 1>;
  Eigen::Matrix<double, 3, 1> vel_w_i_init;
  vel_w_i_init.setZero();  // for a few frames at the beginning, velocity is 0

  Sophus::SE3d T_w_i_init;
  T_w_i_init.setQuaternion(
      Eigen::Quaternion<double>::FromTwoVectors(data->accel, Vec3::UnitZ()));
  // frame_states[0].t_ns = timestamps.front();

  // std::cout << "timestamp of frame_states[0]: " << frame_states[0].t_ns
  //           << std::endl;
  // imu_meas_init.predictState(frame_state_init, G, frame_states[0]);
  int64_t last_state_t_ns;
  last_state_t_ns = timestamps[current_frame];
  imu_meas[last_state_t_ns] =
      basalt::IntegratedImuMeasurement<double>(last_state_t_ns, bg, ba);
  frame_states[last_state_t_ns] =
      basalt::PoseVelState<double>(last_state_t_ns, T_w_i_init, vel_w_i_init);

  std::cout << "Initialization Finished ..." << std::endl;
  std::cout << "frame_states[last_state_t_ns].t_ns "
            << frame_states[last_state_t_ns].t_ns << std::endl;
  std::cout << "T_w_i\n" << T_w_i_init.matrix() << std::endl;
  std::cout << "vel_w_i " << vel_w_i_init.transpose() << std::endl;
}

void integrate_imu(int current_frame, std::vector<Timestamp> timestamps,
                   std::vector<basalt::ImuData<double>>& imu_measurements,
                   const Calibration& calib_cam, IMU_MEAS& imu_meas,
                   FRAME_STATE& frame_states) {  // const Timestamp curr_t_ns,
                                                 // const Timestamp last_t_ns,
  // responsible for integration between frames. curr/last_t_ns are time for
  // frames instead of IMU data
  int64_t last_state_t_ns;
  last_state_t_ns = timestamps[current_frame - 1];
  auto last_state = frame_states.at(last_state_t_ns);
  std::cout << "T_w_i for last state:\n"
            << last_state.T_w_i.matrix() << std::endl;
  std::cout << "vel_w_i for last state:\n" << last_state.vel_w_i << std::endl;
  basalt::IntegratedImuMeasurement<double>::Ptr meas;
  meas.reset(new basalt::IntegratedImuMeasurement<double>(
      last_state_t_ns, Eigen::Vector3d::Zero(), Eigen::Vector3d::Zero()));
  // reset is successful (have proved)

<<<<<<< HEAD
  int64_t last_state_t_ns = *t_ns_iter;
  // IMU_MEAS imu_meas;
  imu_meas_map[0] = basalt::IntegratedImuMeasurement<double>(last_state_t_ns,
                                                              imu_measurements[1].gyro,
                                                              imu_measurements[1].accel);
  // FRAME_STATE frame_states;
  frame_states[0] = basalt::PoseVelBiasState<double>(
      last_state_t_ns, T_w_i_init, vel_w_i_init, imu_measurements[1].gyro, imu_measurements[1].accel);

  std::cout << "Initialization Finished ..." << std::endl;
=======
  static const double accel_std_dev = 0.23;
  static const double gyro_std_dev = 0.0027;

  static const Eigen::Vector3d G(0, 0, -9.81);

  Eigen::Vector3d accel_cov, gyro_cov;
  accel_cov.setConstant(accel_std_dev * accel_std_dev);
  gyro_cov.setConstant(gyro_std_dev * gyro_std_dev);
  // accel_cov.setConstant(0);
  // gyro_cov.setConstant(0);
  for (auto& imudata : imu_measurements) {
    if (imudata.t_ns > last_state_t_ns &&
        imudata.t_ns <= timestamps[current_frame]) {
      imudata.accel = calib_cam.calib_accel_bias.getCalibrated(imudata.accel);
      imudata.gyro = calib_cam.calib_gyro_bias.getCalibrated(imudata.gyro);
      meas->integrate(imudata, accel_cov, gyro_cov);
    }
  }
  // Yes, it is integrated.

  basalt::PoseVelState<double> next_state = frame_states.at(last_state_t_ns);

  meas->predictState(frame_states.at(last_state_t_ns), G, next_state);

  last_state_t_ns = timestamps[current_frame];
  next_state.t_ns = timestamps[current_frame];

  frame_states[last_state_t_ns] = basalt::PoseVelState<double>(next_state);
  // imu_meas[meas->get_start_t_ns()] = *meas;
  imu_meas[last_state_t_ns] = *meas;
  std::cout << "last_state_t_ns: " << last_state_t_ns << std::endl;
  std::cout << "meas->get_start_t_ns(): " << meas->get_start_t_ns()
            << std::endl;
  std::cout << "integrated transformation:\n"
            << frame_states[last_state_t_ns].T_w_i.matrix() << std::endl;
  std::cout << "integrated velocity:\n"
            << frame_states[last_state_t_ns].vel_w_i.matrix() << std::endl;
>>>>>>> 3580b405
}

}  // namespace visnav<|MERGE_RESOLUTION|>--- conflicted
+++ resolved
@@ -286,59 +286,6 @@
   }
 }
 
-<<<<<<< HEAD
-void integrate_imu(const Calibration& calib_cam,
-                   std::vector<basalt::ImuData<double>>& imu_measurements,
-                   std::vector<Timestamp>& timestamps,
-                   FRAME_STATE& frame_states, int current_frame) {
-  // static const double accel_std_dev = 0.23;
-  // static const double gyro_std_dev = 0.0027;
-  typename basalt::IntegratedImuMeasurement<double>::Ptr meas;
-  static const Eigen::Vector3d G(0, 0, -9.81);
-
-  Eigen::Vector3d accel_cov, gyro_cov;
-  // accel_cov.setConstant(accel_std_dev * accel_std_dev);
-  // gyro_cov.setConstant(gyro_std_dev * gyro_std_dev);
-  accel_cov.setConstant(0);
-  gyro_cov.setConstant(0);
-
-  std::cout << "current_frame is " << current_frame << std::endl;
-
-  Timestamp curr_t_ns, last_t_ns;
-  curr_t_ns = timestamps[current_frame];
-  last_t_ns = timestamps[current_frame - 1];
-  meas.reset(new basalt::IntegratedImuMeasurement<double>(
-      last_t_ns, frame_states[current_frame - 1].bias_gyro,
-      frame_states[current_frame - 1].bias_accel));
-
-  std::cout << "last_t_ns: " << last_t_ns << std::endl;
-  std::cout << "curr_t_ns: " << curr_t_ns << std::endl;
-
-  // replace these
-  for (auto& imudata : imu_measurements) {
-    if (imudata.t_ns > last_t_ns && imudata.t_ns <= curr_t_ns) {
-      imudata.accel = calib_cam.calib_accel_bias.getCalibrated(imudata.accel);
-      imudata.gyro = calib_cam.calib_gyro_bias.getCalibrated(imudata.gyro);
-
-      // check what is delta_state_ before calling integrate
-      // std::cout << "data timestamp: " << imudata.t_ns << std::endl;
-      // std::cout << "before delta state velocity "
-      //           << meas->getDeltaState().vel_w_i << std::endl;
-      // std::cout << "before delta state T_w_i matrix "
-      //           << meas->getDeltaState().T_w_i.so3().matrix() << std::endl;
-
-      std::cout << "-------Starting here-------" << std::endl;
-
-      meas->integrate(imudata, accel_cov, gyro_cov);
-
-      // check what is delta_state_ after calling integrate
-      // std::cout << "data timestamp: " << imudata.t_ns << std::endl;
-      // std::cout << "after delta state velocity "
-      //           << meas->getDeltaState().vel_w_i << std::endl;
-      // std::cout << "after delta state T_w_i matrix "
-      //           << meas->getDeltaState().T_w_i.so3().matrix() << std::endl;
-      std::cout << "-------Ending here-------" << std::endl;
-=======
 void remove_old_keyframes_with_IMU(const FrameCamId fcidl,
                                    const int max_num_kfs, Cameras& cameras,
                                    Landmarks& landmarks,
@@ -360,40 +307,18 @@
         old_landmarks[track_id] = landmarks[track_id];
         track_ids.push_back(track_id);
       }
->>>>>>> 3580b405
     }
     for (const auto& track_id : track_ids) landmarks.erase(track_id);
     kf_frames.erase(kf_frames.begin());
   }
-<<<<<<< HEAD
   // FRAME_STATE frame_states;
-  // std::cout << "prev_frame velocity before predictState:\n"
-  //           << frame_states[current_frame - 1].getState().vel_w_i << std::endl;
-  // std::cout << "curr_frame velocity before predictState:\n"
-  //           << frame_states[current_frame].getState().vel_w_i << std::endl;
-
-  basalt::PoseVelBiasState<double> state1 = frame_states[current_frame-1];
-  meas->predictState(frame_states[current_frame - 1], G, state1);
-
-  // std::cout << "get start time " << meas->get_start_t_ns() << std::endl;
-
-  frame_states[current_frame] = state1;
-
-  std::cout << "after setting:\n" << frame_states[current_frame].bias_accel << std::endl;
-
-  // std::cout << "integrated rotation "
-  //           << frame_states[current_frame].getState().T_w_i.so3().matrix() << std::endl;
+  imu_meas.predictState(frame_states[current_frame - 1], G,
+                        frame_states[current_frame]);
+
   std::cout << "integrated translation "
             << frame_states[current_frame].T_w_i.translation() << std::endl;
-  std::cout << "integrated velocity " << frame_states[current_frame].vel_w_i
-            << std::endl;
-  std::cout << "------------------------------" << std::endl;
-}
-
-=======
-}
-
->>>>>>> 3580b405
+}
+
 // initialize the ba and bg
 // (scale can be achieved from binocular, gravity is considered to be -9.81(z),
 // velocity is considered to be 0)
@@ -402,22 +327,6 @@
 void initialize(int current_frame,
                 std::vector<basalt::ImuData<double>> imu_measurements,
                 const Calibration& calib_cam, std::vector<Timestamp> timestamps,
-<<<<<<< HEAD
-                IMU_MEAS& imu_meas_map, FRAME_STATE& frame_states) {
-  frame_states.clear();
-  basalt::ImuData<double> data = imu_measurements.front();
-  auto data_iter = imu_measurements.begin();
-  // int64_t t_ns = data.t_ns;
-  int64_t t_ns_init = timestamps.front();
-  auto t_ns_iter = timestamps.begin();
-
-  while ((*data_iter).t_ns < t_ns_init) {
-    (*data_iter).accel =
-        calib_cam.calib_accel_bias.getCalibrated((*data_iter).accel);
-    (*data_iter).gyro =
-        calib_cam.calib_gyro_bias.getCalibrated((*data_iter).gyro);
-    data_iter++;
-=======
                 IMU_MEAS imu_meas, FRAME_STATE& frame_states) {
   imu_meas.clear();
   frame_states.clear();
@@ -431,7 +340,6 @@
     data->accel = calib_cam.calib_accel_bias.getCalibrated(data->accel);
     data->gyro = calib_cam.calib_gyro_bias.getCalibrated(data->gyro);
     data++;
->>>>>>> 3580b405
   }
 
   // Need to calibrate imudata of timestamp which is equal to current_frame timestamp
@@ -484,18 +392,6 @@
       last_state_t_ns, Eigen::Vector3d::Zero(), Eigen::Vector3d::Zero()));
   // reset is successful (have proved)
 
-<<<<<<< HEAD
-  int64_t last_state_t_ns = *t_ns_iter;
-  // IMU_MEAS imu_meas;
-  imu_meas_map[0] = basalt::IntegratedImuMeasurement<double>(last_state_t_ns,
-                                                              imu_measurements[1].gyro,
-                                                              imu_measurements[1].accel);
-  // FRAME_STATE frame_states;
-  frame_states[0] = basalt::PoseVelBiasState<double>(
-      last_state_t_ns, T_w_i_init, vel_w_i_init, imu_measurements[1].gyro, imu_measurements[1].accel);
-
-  std::cout << "Initialization Finished ..." << std::endl;
-=======
   static const double accel_std_dev = 0.23;
   static const double gyro_std_dev = 0.0027;
 
@@ -533,7 +429,6 @@
             << frame_states[last_state_t_ns].T_w_i.matrix() << std::endl;
   std::cout << "integrated velocity:\n"
             << frame_states[last_state_t_ns].vel_w_i.matrix() << std::endl;
->>>>>>> 3580b405
 }
 
 }  // namespace visnav